"""Common functions that every instrument can use."""

import collections
import logging
from pathlib import Path
from typing import Optional, Union

import numpy as np
import pandas as pd
import xarray as xr
from space_packet_parser import parser, xtcedef

from imap_processing.cdf.imap_cdf_manager import ImapCdfAttributes
from imap_processing.cdf.utils import met_to_j2000ns

logger = logging.getLogger(__name__)


def sort_by_time(packets: list, time_key: str) -> list:
    """
    Sort packets by specified key.

    Parameters
    ----------
    packets : list
        Decom data packets.
    time_key : str
        Key to sort by. Must be a key in the packets data dictionary.
        e.g. "SHCOARSE" or "MET_TIME" or "ACQ_START_COARSE".

    Returns
    -------
    sorted_packets : list
        Sorted packets.
    """
    sorted_packets = sorted(packets, key=lambda x: x.data[time_key].raw_value)
    return sorted_packets


def group_by_apid(packets: list) -> dict:
    """
    Group data by apid.

    Parameters
    ----------
    packets : list
        Packet list.

    Returns
    -------
    grouped_packets : dict
        Grouped data by apid.
    """
    grouped_packets: dict[list] = collections.defaultdict(list)
    for packet in packets:
        apid = packet.header["PKT_APID"].raw_value
        grouped_packets.setdefault(apid, []).append(packet)
    return grouped_packets


def convert_raw_to_eu(
    dataset: xr.Dataset,
    conversion_table_path: str,
    packet_name: str,
    **read_csv_kwargs: dict,
) -> xr.Dataset:
    """
    Convert raw data to engineering unit.

    Parameters
    ----------
    dataset : xr.Dataset
        Raw data.
    conversion_table_path : str,
        Path object or file-like object
        Path to engineering unit conversion table.
        Eg:
        f"{imap_module_directory}/swe/l1b/engineering_unit_convert_table.csv"
        Engineering unit conversion table must be a csv file with required
        informational columns: ('packetName', 'mnemonic', 'convertAs') and
        conversion columns named 'c0', 'c1', 'c2', etc. Conversion columns
        specify the array of polynomial coefficients used for the conversion.
        Comment lines are allowed in the csv file specified by starting with
        the '#' character.
    packet_name : str
        Packet name.
    **read_csv_kwargs : dict
        In order to allow for some flexibility in the format of the csv
        conversion table, any additional keywords passed to this function are
        passed in the call to `pandas.read_csv()`. See pandas documentation
        for a list of keywords and their functionality:
        https://pandas.pydata.org/docs/reference/api/pandas.read_csv.html.

    Returns
    -------
    dataset : xr.Dataset
        Raw data converted to engineering unit as needed.
    """
    # Make sure there is column called "index" with unique
    # value such as 0, 1, 2, 3, ...
    eu_conversion_df = pd.read_csv(
        conversion_table_path,
        **read_csv_kwargs,
    )

    # Look up all metadata fields for the packet name
    packet_df = eu_conversion_df.loc[eu_conversion_df["packetName"] == packet_name]

    # for each metadata field, convert raw value to engineering unit
    for _, row in packet_df.iterrows():
        if row["convertAs"] == "UNSEGMENTED_POLY":
            # On this line, we are getting the coefficients from the
            # table and then reverse them because the np.polyval is
            # expecting coefficient in descending order
            # coeff columns must have names 'c0', 'c1', 'c2', ...
            coeff_values = row.filter(regex=r"c\d").values[::-1]
            row_key = row["mnemonic"]
            # TODO: remove this check once everyone has lowercase
            # all of CDF data variable names to match SPDF requirement.
            # Right now, check if dataset mnemonics is lowercase of row mnemonics.
            # If so, make them match
            mnemonics = row_key.lower() if row_key.lower() in dataset else row_key
            try:
                # Convert the raw value to engineering unit
                dataset[mnemonics].data = np.polyval(
                    coeff_values, dataset[mnemonics].data
                )
                # Modify units attribute
                if "unit" in row:
                    dataset[mnemonics].attrs.update({"units": row["unit"]})
            except KeyError:
                # TODO: Don't catch this error once packet definitions stabilize
                logger.warning(f"Input dataset does not contain key: {row_key}")
        else:
            raise ValueError(
                f"Unexpected conversion type: {row['convertAs']} encountered in"
                f" engineering unit conversion table: {conversion_table_path}"
            )

    return dataset


def create_dataset(
    packets: list[parser.Packet],
    spacecraft_time_key: str = "shcoarse",
    include_header: bool = True,
    skip_keys: Optional[list[str]] = None,
) -> xr.Dataset:
    """
    Create dataset for each metadata field.

    Parameters
    ----------
    packets : list[Packet]
        Packet list.
    spacecraft_time_key : str
        Default is "shcoarse" because many instrument uses it, optional.
        This key is used to get spacecraft time for epoch dimension.
    include_header : bool
        Whether to include CCSDS header data in the dataset, optional.
    skip_keys : list
        Keys to skip in the metadata, optional.

    Returns
    -------
    dataset : xr.dataset
        Dataset with all metadata field data in xr.DataArray.
    """
    metadata_arrays = collections.defaultdict(list)
    description_dict = {}

    sorted_packets = sort_by_time(packets, spacecraft_time_key.upper())

    for data_packet in sorted_packets:
        data_to_include = (
            (data_packet.header | data_packet.data)
            if include_header
            else data_packet.data
        )

        # Drop keys using skip_keys
        if skip_keys is not None:
            for key in skip_keys:
                data_to_include.pop(key, None)

        # Add metadata to array
        for key, value in data_to_include.items():
            # convert key to lower case to match SPDF requirement
            data_key = key.lower()
            metadata_arrays[data_key].append(value.raw_value)
            # description should be same for all packets
            description_dict[data_key] = (
                value.long_description or value.short_description
            )

    # NOTE: At this point, we keep epoch time as raw value from packet
    # which is in seconds and spacecraft time. Some instrument uses this
    # raw value in processing.
    # Load the CDF attributes
    cdf_manager = ImapCdfAttributes()
    epoch_time = xr.DataArray(
        metadata_arrays[spacecraft_time_key],
        name="epoch",
        dims=["epoch"],
        attrs=cdf_manager.get_variable_attributes("epoch"),
    )

    dataset = xr.Dataset(
        coords={"epoch": epoch_time},
    )

    # create xarray dataset for each metadata field
    for key, value in metadata_arrays.items():
        # replace description and fieldname
        data_attrs = cdf_manager.get_variable_attributes("metadata_attrs")
        data_attrs["CATDESC"] = description_dict[key]
        data_attrs["FIELDNAM"] = key
        data_attrs["LABLAXIS"] = key

        dataset[key] = xr.DataArray(
            value,
            dims=["epoch"],
            attrs=data_attrs,
        )

    return dataset


def _get_minimum_numpy_datatype(  # noqa: PLR0912 - Too many branches
    name: str, definition: xtcedef.XtcePacketDefinition
) -> str:
    """
    Get the minimum datatype for a given variable.

    Parameters
    ----------
    name : str
        The variable name.
    definition : xtcedef.XtcePacketDefinition
        The XTCE packet definition.

    Returns
    -------
    datatype : str
        The minimum datatype.
    """
    data_encoding = definition.named_parameters[name].parameter_type.encoding

    if isinstance(data_encoding, xtcedef.NumericDataEncoding):
        nbits = data_encoding.size_in_bits
        if isinstance(data_encoding, xtcedef.IntegerDataEncoding):
            datatype = "int"
            if data_encoding.encoding == "unsigned":
                datatype = "uint"
            if nbits <= 8:
                datatype += "8"
            elif nbits <= 16:
                datatype += "16"
            elif nbits <= 32:
                datatype += "32"
            else:
                datatype += "64"
        elif isinstance(data_encoding, xtcedef.FloatDataEncoding):
            datatype = "float"
            if nbits == 32:
                datatype += "32"
            else:
                datatype += "64"
    elif isinstance(data_encoding, xtcedef.BinaryDataEncoding):
        # TODO: Binary string representation right now, do we want bytes or
        # something else like the new StringDType instead?
        datatype = "str"
    elif isinstance(data_encoding, xtcedef.StringDataEncoding):
        # TODO: Use the new StringDType instead?
        datatype = "str"
    else:
        raise ValueError(f"Unsupported data encoding: {data_encoding}")

    return datatype


def _create_minimum_dtype_array(values: list, dtype: str) -> np.ndarray:
    """
    Create an array with the minimum datatype.

    If it can't be coerced to that datatype, fallback to general array creation
    without a specific datatype. This can happen with derived values.

    Parameters
    ----------
    values : list
        List of values.
    dtype : str
        The datatype.

    Returns
    -------
    array : np.array
        The array of values.
    """
    try:
        return np.array(values, dtype=dtype)
    except ValueError:
        return np.array(values)


def packet_file_to_datasets(
    packet_file: Union[str, Path],
    xtce_packet_definition: Union[str, Path],
    use_derived_value: bool = True,
) -> dict[int, xr.Dataset]:
    """
    Convert a packet file to xarray datasets.

    The packet file can contain multiple apids and these will be separated
    into distinct datasets, one per apid. The datasets will contain the
    ``derived_value``s of the data fields, and the ``raw_value``s if no
    ``derived_value`` is available. If there are conversions in the XTCE
    packet definition, the ``derived_value`` will be the converted value.
    The dimension of the dataset will be the time field in J2000 nanoseconds.

    Parameters
    ----------
    packet_file : str
        Path to data packet path with filename.
    xtce_packet_definition : str
        Path to XTCE file with filename.
    use_derived_value : bool, default True
        Whether or not to use the derived value from the XTCE definition.

    Returns
    -------
    datasets : dict
        Mapping from apid to xarray dataset, one dataset per apid.
    """
    # Set up containers to store our data
    # We are getting a packet file that may contain multiple apids
    # Each apid has consistent data fields, so we want to create a
    # dataset per apid.
    # {apid1: dataset1, apid2: dataset2, ...}
    data_dict: dict[int, dict] = dict()
    # Also keep track of the datatype mapping for each field
    datatype_mapping: dict[int, dict] = dict()

    # Set up the parser from the input packet definition
    packet_definition = xtcedef.XtcePacketDefinition(xtce_packet_definition)
    packet_parser = parser.PacketParser(packet_definition)

    with open(packet_file, "rb") as binary_data:
        packet_generator = packet_parser.generator(binary_data)
        for packet in packet_generator:
            apid = packet.header["PKT_APID"].raw_value
            if apid not in data_dict:
                # This is the first packet for this APID
                data_dict[apid] = collections.defaultdict(list)
                datatype_mapping[apid] = dict()

            # TODO: Do we want to give an option to remove the header content?
            packet_content = packet.data | packet.header

            for key, value in packet_content.items():
                val = value.raw_value
                if use_derived_value:
                    # Use the derived value if it exists, otherwise use the raw value
                    val = value.derived_value or val
                data_dict[apid][key].append(val)
                if key not in datatype_mapping[apid]:
                    # Add this datatype to the mapping
                    datatype_mapping[apid][key] = _get_minimum_numpy_datatype(
                        key, packet_definition
                    )

    dataset_by_apid = {}

    for apid, data in data_dict.items():  # noqa
        # The time key is always the first key in the data dictionary on IMAP
        time_key = next(iter(data.keys()))
        # Convert to J2000 time and use that as our primary dimension
        time_data = met_to_j2000ns(data[time_key])
    # fmt: skip

    # Ensure all data fields have the same length as time_data
    # for key in list(data.keys()):
    #     # Skipping and deleting key options
    #     # if len(data[key]) != len(time_data):
    #     #     data[key] = len(time_data)
    #     #     print(f"Skipping key '{key}' due to length mismatch:
    #     #           {len(data[key])} vs {len(time_data)}")
    #     #     del data[key]
    #     #     del datatype_mapping[apid][key] MAKE SURE TO ADD APID TO FOR LOOP
    #
    #     # Modifying length option
    #     if len(data[key]) < len(time_data):
    #         # Pad the list with NaN values
    #         padding = [np.nan] * (len(time_data) - len(data[key]))
    #         data[key].extend(padding)
    #     elif len(data[key]) > len(time_data):
    #         # Trim the list to match the length of time_data
    #         data[key] = data[key][: len(time_data)]

    ds = xr.Dataset(
        {
            key.lower(): (
                "epoch",
                _create_minimum_dtype_array(
                    list_of_values, dtype=datatype_mapping[apid][key]
                ),
            )
            for key, list_of_values in data.items()
        },
        coords={"epoch": time_data},
    )

    ds = ds.sortby("epoch")

<<<<<<< HEAD
    dataset_by_apid[apid] = ds
=======
        # Strip any leading characters before "." from the field names which was due
        # to the packet_name being a part of the variable name in the XTCE definition
        ds = ds.rename(
            {
                # partition splits the string into 3 parts: before ".", ".", after "."
                # if there was no ".", the second part is an empty string, so we use
                # the original key in that case
                key: key.partition(".")[2] or key
                for key in ds.variables
            }
        )

        dataset_by_apid[apid] = ds
>>>>>>> b9abcb35

    return dataset_by_apid<|MERGE_RESOLUTION|>--- conflicted
+++ resolved
@@ -372,50 +372,25 @@
 
     dataset_by_apid = {}
 
-    for apid, data in data_dict.items():  # noqa
+    for apid, data in data_dict.items():
         # The time key is always the first key in the data dictionary on IMAP
         time_key = next(iter(data.keys()))
         # Convert to J2000 time and use that as our primary dimension
         time_data = met_to_j2000ns(data[time_key])
-    # fmt: skip
-
-    # Ensure all data fields have the same length as time_data
-    # for key in list(data.keys()):
-    #     # Skipping and deleting key options
-    #     # if len(data[key]) != len(time_data):
-    #     #     data[key] = len(time_data)
-    #     #     print(f"Skipping key '{key}' due to length mismatch:
-    #     #           {len(data[key])} vs {len(time_data)}")
-    #     #     del data[key]
-    #     #     del datatype_mapping[apid][key] MAKE SURE TO ADD APID TO FOR LOOP
-    #
-    #     # Modifying length option
-    #     if len(data[key]) < len(time_data):
-    #         # Pad the list with NaN values
-    #         padding = [np.nan] * (len(time_data) - len(data[key]))
-    #         data[key].extend(padding)
-    #     elif len(data[key]) > len(time_data):
-    #         # Trim the list to match the length of time_data
-    #         data[key] = data[key][: len(time_data)]
-
-    ds = xr.Dataset(
-        {
-            key.lower(): (
-                "epoch",
-                _create_minimum_dtype_array(
-                    list_of_values, dtype=datatype_mapping[apid][key]
-                ),
-            )
-            for key, list_of_values in data.items()
-        },
-        coords={"epoch": time_data},
-    )
-
-    ds = ds.sortby("epoch")
-
-<<<<<<< HEAD
-    dataset_by_apid[apid] = ds
-=======
+        ds = xr.Dataset(
+            {
+                key.lower(): (
+                    "epoch",
+                    _create_minimum_dtype_array(
+                        list_of_values, dtype=datatype_mapping[apid][key]
+                    ),
+                )
+                for key, list_of_values in data.items()
+            },
+            coords={"epoch": time_data},
+        )
+        ds = ds.sortby("epoch")
+
         # Strip any leading characters before "." from the field names which was due
         # to the packet_name being a part of the variable name in the XTCE definition
         ds = ds.rename(
@@ -429,6 +404,5 @@
         )
 
         dataset_by_apid[apid] = ds
->>>>>>> b9abcb35
 
     return dataset_by_apid